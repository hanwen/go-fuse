--- conflicted
+++ resolved
@@ -22,15 +22,12 @@
 		os.Exit(2)
 	}
 
-<<<<<<< HEAD
+	var fs fuse.FileSystem
 	fs, err := zipfs.NewZipArchiveFileSystem(flag.Arg(1))
 	if err != nil {
 		fmt.Fprintf(os.Stderr, "NewZipArchiveFileSystem failed: %v\n", err)
 		os.Exit(1)
 	}
-=======
-	var fs fuse.FileSystem
-	fs = zipfs.NewZipArchiveFileSystem(flag.Arg(1))
 	debugFs := fuse.NewFileSystemDebug()
 
 	if *latencies {
@@ -38,7 +35,6 @@
 		fs = debugFs
 	}
 	
->>>>>>> 0dca6c43
 	conn := fuse.NewFileSystemConnector(fs)
 	state := fuse.NewMountState(conn)
 
